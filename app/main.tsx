import React, { useEffect } from 'react';
import {
<<<<<<< HEAD
    Platform,
    SafeAreaView,
    StatusBar,
    StyleSheet,
    View,
=======
  View,
  SafeAreaView,
  Dimensions,
  StatusBar,
  StyleSheet,
  Platform,
>>>>>>> 653f946f
} from 'react-native';
import { GestureHandlerRootView, PanGestureHandler } from 'react-native-gesture-handler';
import Animated from 'react-native-reanimated';

// Custom hook and components
import { AnimatedTitle } from '../components/AnimatedTitle';
import CircularProgress from '../components/CircularProgress';
import { RecordButton } from '../components/RecordButton';
import RecordDetailView from '../components/RecordDetailView';
import RecordsList from '../components/RecordsList';
import SearchOverlay from '../components/SearchOverlay';
import { UploadStatus } from '../components/UploadStatus';
import { useVoiceMemos } from '../hooks/useVoiceMemos';

const VoiceMemosScreen = () => {
  const {
    isRecording,
    currentIndex,
    liveTranscription,
    showRecordsList,
    showRecordDetail,
    showSearchOverlay,
    selectedRecord,
    memos,
    recordsList,
<<<<<<< HEAD
    isUploading,
    uploadProgress,
    
    // Animation values
=======
>>>>>>> 653f946f
    recordButtonScale,
    recordButtonOpacity,
    titleTranslateY,
    titleOpacity,
    visualizerBars,
    circlePositions,
    circleScales,
    circleOpacities,
    recordsButtonScale,
    recordsListScale,
    recordsListOpacity,
    recordsBackdropOpacity,
    recordDetailScale,
    recordDetailOpacity,
    recordDetailBackdropOpacity,
    searchOverlayTranslateY,
    searchOverlayOpacity,
    getCurrentTitle,
    handleCircleClick,
    panGestureHandler,
    handleAccessRecords,
    handleCloseRecords,
    handleRecordClick,
    handleCloseRecordDetail,
    handleRecordPress,
    handlePlayPress,
    handleSearchPress,
    handleCloseSearch,
  } = useVoiceMemos();

<<<<<<< HEAD
  // Memoized current title for performance
  const currentTitle = React.useMemo(() => getCurrentTitle(), [getCurrentTitle]);
=======
  const currentTitle = React.useMemo(() => getCurrentTitle(), [currentIndex, memos]);
>>>>>>> 653f946f

  useEffect(() => {
    console.log(Dimensions.get('window'));
  }, []);
  

  const { height, width } = Dimensions.get('window');
  const isIPhone16 = Platform.OS === 'ios' && height === 852 && width === 393;

  const styles = getStyles(isIPhone16); // 👈 dynamic styles

  return (
    <GestureHandlerRootView style={styles.container}>
      <View style={styles.container}>
        <SafeAreaView style={styles.safeArea}>
          <StatusBar barStyle="dark-content" backgroundColor="#F2F2F7" />
          <AnimatedTitle
            title={currentTitle}
            titleTranslateY={titleTranslateY}
            titleOpacity={titleOpacity}
          />
          <View style={styles.circlesContainer}>
            <PanGestureHandler onGestureEvent={panGestureHandler}>
              <Animated.View style={styles.gestureContainer}>
                {memos.map((memo, index) => (
                  <CircularProgress
                    key={memo.id}
                    memo={memo}
                    index={index}
                    isMain={index === currentIndex}
                    currentIndex={currentIndex}
                    circlePositions={circlePositions}
                    circleScales={circleScales}
                    circleOpacities={circleOpacities}
                    visualizerBars={visualizerBars}
                    isRecording={isRecording}
                    liveTranscription={liveTranscription}
                    recordsButtonScale={recordsButtonScale}
                    handleAccessRecords={handleAccessRecords}
                    handlePlayPress={handlePlayPress}
                    handleCircleClick={handleCircleClick}
                    handleSearchPress={handleSearchPress}
                  />
                ))}
              </Animated.View>
            </PanGestureHandler>
          </View>
        </SafeAreaView>

        <RecordButton
          onPress={handleRecordPress}
          recordButtonScale={recordButtonScale}
          recordButtonOpacity={recordButtonOpacity}
        />

        {showRecordsList && (
          <RecordsList
            records={recordsList}
            onClose={handleCloseRecords}
            listScale={recordsListScale}
            listOpacity={recordsListOpacity}
            backdropOpacity={recordsBackdropOpacity}
            onRecordClick={handleRecordClick}
          />
        )}

        {showRecordDetail && selectedRecord && (
          <RecordDetailView
            record={selectedRecord}
            onClose={handleCloseRecordDetail}
            detailScale={recordDetailScale}
            detailOpacity={recordDetailOpacity}
            backdropOpacity={recordDetailBackdropOpacity}
          />
        )}

        <SearchOverlay
          isVisible={showSearchOverlay}
          onClose={handleCloseSearch}
          searchOverlayTranslateY={searchOverlayTranslateY}
          searchOverlayOpacity={searchOverlayOpacity}
          records={recordsList}
          onRecordClick={handleRecordClick}
        />

        {/* Upload Status */}
        <UploadStatus
          isUploading={isUploading}
          progress={uploadProgress}
          isVisible={isUploading}
        />
      </View>
    </GestureHandlerRootView>
  );
};

const getStyles = (isIPhone16: boolean) =>
  StyleSheet.create({
    container: {
      flex: 1,
      backgroundColor: '#F2F2F7',
    },
    safeArea: {
      flex: 1,
    },
    circlesContainer: {
      flex: 1,
      alignItems: 'center',
      justifyContent: 'center',
      paddingBottom: 200,
      marginTop: isIPhone16
        ? -150
        : Platform.OS === 'android'
        ? -250
        : -200,
    },
    gestureContainer: {
      flex: 1,
      alignItems: 'center',
      justifyContent: 'center',
    },
  });

export default VoiceMemosScreen;<|MERGE_RESOLUTION|>--- conflicted
+++ resolved
@@ -1,19 +1,11 @@
 import React, { useEffect } from 'react';
 import {
-<<<<<<< HEAD
-    Platform,
-    SafeAreaView,
-    StatusBar,
-    StyleSheet,
-    View,
-=======
-  View,
+  Dimensions,
+  Platform,
   SafeAreaView,
-  Dimensions,
   StatusBar,
   StyleSheet,
-  Platform,
->>>>>>> 653f946f
+  View,
 } from 'react-native';
 import { GestureHandlerRootView, PanGestureHandler } from 'react-native-gesture-handler';
 import Animated from 'react-native-reanimated';
@@ -39,13 +31,8 @@
     selectedRecord,
     memos,
     recordsList,
-<<<<<<< HEAD
     isUploading,
     uploadProgress,
-    
-    // Animation values
-=======
->>>>>>> 653f946f
     recordButtonScale,
     recordButtonOpacity,
     titleTranslateY,
@@ -76,12 +63,7 @@
     handleCloseSearch,
   } = useVoiceMemos();
 
-<<<<<<< HEAD
-  // Memoized current title for performance
   const currentTitle = React.useMemo(() => getCurrentTitle(), [getCurrentTitle]);
-=======
-  const currentTitle = React.useMemo(() => getCurrentTitle(), [currentIndex, memos]);
->>>>>>> 653f946f
 
   useEffect(() => {
     console.log(Dimensions.get('window'));
